# Hex Map Explorer

A modular D&D 5e-compatible hex-based exploration tool with AI-generated descriptions, dynamic travel system, and rich visualization features.

![Python](https://img.shields.io/badge/python-3.8+-blue.svg)
![Pygame](https://img.shields.io/badge/pygame-2.0+-green.svg)
![License](https://img.shields.io/badge/license-MIT-purple.svg)

## Features

### Core Functionality
- **Hex-based exploration** - Navigate through a procedurally generated hex map
- **D&D 5e travel rules** - Authentic movement mechanics with normal/slow/fast pace
- **AI-powered descriptions** - Dynamic location descriptions using Ollama LLM
- **Realistic terrain generation** - Create continent-style maps with natural biome distribution
- **Interactive map preview** - Preview and navigate generated maps before importing
- **Pixel art visualization** - Beautiful animated sprites for all terrain types
- **Save/Load system** - Persistent game state with JSON save files
- **Party management** - Track party composition and member conditions
- **Transportation modes** - Horses, boats, airships, and more
- **Day/Night cycle** - Visual time progression with lighting effects

### Terrain Types
- **Forest** - Dense woodlands with difficult terrain
- **Mountains** - Rocky peaks requiring difficult navigation
- **Water** - Oceans, lakes, and rivers
- **Plains** - Open grasslands with easy movement
- **Desert** - Hot, arid regions with challenging conditions
- **Swamp** - Wetlands with very difficult terrain
- **Tundra** - Cold, frozen landscapes
- **Hills** - Rolling elevated terrain

## Prerequisites

- **Python 3.8+**
- **Pygame 2.0+**
- **Pillow (PIL)**
- **Requests**
- **Ollama** (optional, for AI descriptions)

## Installation

### Step 1: Clone the Repository
```bash
git clone https://github.com/yourusername/hexcrawl.git
cd hexcrawl
```

### Step 2: Install Python Dependencies
```bash
# Core dependencies
pip install pygame pillow requests

# Optional: For building standalone executable
pip install pyinstaller
```

### Step 3: Install Ollama (Optional, for AI Descriptions)
1. Download Ollama from [https://ollama.ai](https://ollama.ai)
2. Install and run Ollama
3. Pull the recommended model:
```bash
ollama pull qwen2.5:3b
```
4. Start Ollama server:
```bash
ollama serve
```

> **Note:** The application works without Ollama, using fallback descriptions instead.

## Quick Start

### Option 1: Run with Main Menu (Recommended)
```bash
python main_menu.py
```
The main menu provides access to:
- **New Adventure** - Start exploring with procedural generation
- **Load Map** - Continue a saved adventure
- **Import Map** - Load custom or generated maps with preview functionality
- **Convert Image** - Transform image maps to hex format using AI
- **Generate Realistic Map** - Create continent-style terrain maps
- **Settings** - Configure AI models and game options

### Option 2: Direct Launch
```bash
python main.py
```

### Option 3: Create Standalone Executable
```bash
# Windows
pyinstaller --onefile --windowed --icon=hex_explorer.ico main_menu.py

# macOS/Linux
pyinstaller --onefile --windowed main_menu.py
```

The executable will be created in the `dist/` folder.

## Controls

### Movement & Navigation
- **Click hex** - Move to adjacent hex (costs movement points)
- **Arrow keys** - Pan the map view
- **Mouse wheel** - Zoom in/out
- **Space** - Center view on party

### Actions
- **R** - Rest (reveals 2-hex radius, restores movement)
- **P** - Change pace (slow/normal/fast)
- **F** - Forced march (risk exhaustion)
- **T** - Transportation menu
- **Y** - Party composition
- **G** - Toggle hex grid
- **H** - Toggle UI panels
- **Escape** - Menu/Options

### File Operations
- **Ctrl+S** - Save game
- **Ctrl+L** - Load game
- **Ctrl+N** - New map

## Project Structure

```
hexcrawl/
├── main.py                   # Direct entry point
├── main_menu.py              # Menu entry point
├── config/
│   ├── constants.py          # Game constants and settings
│   └── __init__.py
├── core/
│   ├── hex.py                # Hex data structures
│   ├── map.py                # Map management
│   └── __init__.py
├── travel/
│   ├── system.py             # Travel mechanics
│   └── __init__.py
├── generation/
│   ├── ollama_client.py      # AI client
│   ├── manager.py            # Generation queue
│   └── __init__.py
├── rendering/
│   ├── renderer.py           # Main renderer
│   ├── sprites.py            # Pixel art generator
│   ├── ui.py                 # UI components
│   └── __init__.py
├── application/
│   ├── explorer.py           # Main application
│   └── __init__.py
├── utils/
│   ├── file_operations.py    # Save/load
│   └── __init__.py
├── stable_map_generator.py   # Realistic terrain generator
├── map_preview.py           # Interactive map preview
└── maps/                     # Generated and pre-made maps
    └── *.json               # Map files
```

## Configuration

### Ollama Settings
Edit `config/constants.py` to change:
- `OLLAMA_DEFAULT_URL`: Ollama server URL (default: http://localhost:11434)
- `OLLAMA_DEFAULT_MODEL`: LLM model to use (default: qwen2.5:3b)
- `GENERATION_TIMEOUT`: API timeout in seconds

### Game Settings
Modify in `config/constants.py`:
- `HEX_SIZE`: Size of hex tiles
- `NORMAL_PACE`: Hexes per day at normal pace
- `VISION_RANGE`: Visibility radius
- `UI_COLORS`: Interface color scheme

## Troubleshooting

### "Module not found" Errors
- Ensure all `__init__.py` files exist in module directories
- Run from the project root directory
- Check Python path includes the project directory

### Ollama Not Working
1. Verify Ollama is running: `ollama list`
2. Check the URL in settings matches your Ollama server
3. Ensure the model is installed: `ollama pull qwen2.5:3b`
4. Test connection: `curl http://localhost:11434/api/tags`

### Save Files Not Loading
- Verify the save file contains valid JSON
- Check file permissions
- Ensure the save file has a "hexes" field

### Performance Issues
- Reduce `CHUNK_SIZE` in constants.py
- Disable animations in sprites.py
- Lower `MAX_CONCURRENT_GENERATIONS`

## Game Mechanics

### Movement System
- **Normal Pace**: 8 hexes/day (24 miles)
- **Slow Pace**: 6 hexes/day (18 miles) - Allows stealth
- **Fast Pace**: 10 hexes/day (30 miles) - -5 to passive Perception

### Terrain Movement Costs
| Terrain | Movement Cost | Special |
|---------|--------------|---------|
| Plains | 1.0x | Normal movement |
| Forest | 1.5x | Difficult terrain |
| Swamp | 2.0x | Very difficult |
| Desert | 1.5x | Extreme heat |
| Mountains | Impassable | Requires detour |
| Ocean | Impassable | Requires boat/flight |
| Road | 0.75x | Faster travel |

### Transportation Modes
| Mode | Speed Modifier | Terrain Access |
|------|---------------|----------------|
| On Foot | 1.0x | Standard |
| Horse | 1.5x | No mountains/ocean |
| Boat | 1.0x | Water only |
| Airship | 2.0x | All terrain |

## Contributing

Contributions are welcome! Please feel free to submit a Pull Request.

1. Fork the repository
2. Create your feature branch (`git checkout -b feature/AmazingFeature`)
3. Commit your changes (`git commit -m 'Add some AmazingFeature'`)
4. Push to the branch (`git push origin feature/AmazingFeature`)
5. Open a Pull Request

## License

This project is licensed under the MIT License - see the LICENSE file for details.

## Acknowledgments

- D&D 5e travel rules by Wizards of the Coast
- Pygame community for the excellent game framework
- Ollama for local LLM capabilities
- Pixel art inspired by classic RPGs

## Resources

- [D&D 5e Travel Rules](https://www.dndbeyond.com/sources/basic-rules/adventuring#Travel)
- [Pygame Documentation](https://www.pygame.org/docs/)
- [Ollama Documentation](https://github.com/ollama/ollama)
- [Hex Grid Math](https://www.redblobgames.com/grids/hexagons/)

<<<<<<< HEAD
## Recent Updates

### v2.0 - Realistic Terrain Generation
- ✅ **Advanced terrain generation** using fractal noise algorithms
- ✅ **Realistic continent shapes** with natural coastlines, bays, and peninsulas  
- ✅ **Interactive map preview** with pan and zoom navigation
- ✅ **Improved biome distribution** based on elevation, temperature, and moisture
- ✅ **Enhanced map import system** with preview capabilities
- ✅ **Better terrain variety** including rivers, islands, and mountain ranges

## Roadmap
=======
## Maybe (no promises) Roadmap
>>>>>>> 09b29468

- [ ] Improve terrain Generation
- [ ] Random Encounter system
- [ ] Weather effects on travel
- [ ] NPC settlements and trading
- [ ] Multiplayer (DM/Player) support
- [ ] Custom terrain editor

---

**Made for D&D adventurers everywhere**

Run `python main_menu.py` to start your adventure!<|MERGE_RESOLUTION|>--- conflicted
+++ resolved
@@ -251,7 +251,6 @@
 - [Ollama Documentation](https://github.com/ollama/ollama)
 - [Hex Grid Math](https://www.redblobgames.com/grids/hexagons/)
 
-<<<<<<< HEAD
 ## Recent Updates
 
 ### v2.0 - Realistic Terrain Generation
@@ -262,12 +261,9 @@
 - ✅ **Enhanced map import system** with preview capabilities
 - ✅ **Better terrain variety** including rivers, islands, and mountain ranges
 
-## Roadmap
-=======
 ## Maybe (no promises) Roadmap
->>>>>>> 09b29468
-
-- [ ] Improve terrain Generation
+
+- ✅ ~~Improve terrain Generation~~ - **COMPLETED in v2.0**
 - [ ] Random Encounter system
 - [ ] Weather effects on travel
 - [ ] NPC settlements and trading
